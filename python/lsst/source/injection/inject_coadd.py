<<<<<<< HEAD
# This file is part of source_injection.
#
# Developed for the LSST Data Management System.
# This product includes software developed by the LSST Project
# (https://www.lsst.org).
# See the COPYRIGHT file at the top-level directory of this distribution
# for details of code ownership.
#
# This program is free software: you can redistribute it and/or modify
# it under the terms of the GNU General Public License as published by
# the Free Software Foundation, either version 3 of the License, or
# (at your option) any later version.
#
# This program is distributed in the hope that it will be useful,
# but WITHOUT ANY WARRANTY; without even the implied warranty of
# MERCHANTABILITY or FITNESS FOR A PARTICULAR PURPOSE.  See the
# GNU General Public License for more details.
#
# You should have received a copy of the GNU General Public License
# along with this program.  If not, see <https://www.gnu.org/licenses/>.

from __future__ import annotations

__all__ = ["CoaddInjectConnections", "CoaddInjectConfig", "CoaddInjectTask"]

from lsst.pex.config import Field
from lsst.pipe.base.connectionTypes import Input, Output

from .inject_base import BaseInjectConfig, BaseInjectConnections, BaseInjectTask

import numpy as np
from sklearn.linear_model import LinearRegression, RANSACRegressor
from sklearn.cluster import KMeans
from sklearn.metrics import mean_squared_error


class CoaddInjectConnections(
    BaseInjectConnections,
    dimensions=("skymap", "tract", "patch", "band"),
    defaultTemplates={
        "coadd_name": "deep",
    },
):
    """Coadd-level connections for source injection tasks."""

    input_exposure = Input(
        doc="Exposure to inject synthetic sources into.",
        name="{coadd_name}Coadd",
        storageClass="ExposureF",
        dimensions=("skymap", "tract", "patch", "band"),
    )
    output_exposure = Output(
        doc="Injected Exposure.",
        name="{injected_prefix}{coadd_name}Coadd",
        storageClass="ExposureF",
        dimensions=("skymap", "tract", "patch", "band"),
    )
    output_catalog = Output(
        doc="Catalog of injected sources.",
        name="{injected_prefix}{coadd_name}Coadd_catalog",
        storageClass="ArrowAstropy",
        dimensions=("skymap", "tract", "patch", "band"),
    )


class CoaddInjectConfig(  # type: ignore [call-arg]
    BaseInjectConfig,
    pipelineConnections=CoaddInjectConnections,
):
    """Coadd-level configuration for source injection tasks."""

    n_fits_1 = Field[int](
        doc="Perform this many RANSAC fits in the first round, to get a sample "
        "of different slopes based on the different random samples of points used "
        "in the fit.",
        default=20
    )
    n_fits_2 = Field[int](
        doc="Perform this many RANSAC fits in the second round, to get a sample "
        "of different slopes based on the different random samples of points used "
        "in the fit.",
        default=20
    )
    threshold_scale_1 = Field[float](
        doc="An outlier in the first RANSAC fit is farther from the fit line, "
        "in terms of squared error, than this multiple of the initial linear MSE.",
        default=0.1
    )
    threshold_scale_2 = Field[float](
        doc="An outlier in the second RANSAC fit is farther from the fit line, "
        "in terms of squared error, than this multiple of the initial linear MSE.",
        default=0.1
    )
    variance_fit_seed_1 = Field[int](
        doc="Seed for first RANSAC fit of flux vs. variance.",
        default=0
    )
    variance_fit_seed_2 = Field[int](
        doc="Seed for second RANSAC fit of flux vs. variance.",
        default=0
    )
    n_clusters_1 = Field[int](
        doc="K-means cluster the first set of RANSAC fits using this many clusters, "
        "in order to find the most stable slope (biggest cluster).",
        default=4
    )
    n_clusters_2 = Field[int](
        doc="K-means cluster the second set of RANSAC fits using this many clusters, "
        "in order to find the most stable slope (biggest cluster).",
        default=3
    )
    kmeans_seed_1 = Field[int](
        doc="Seed for first round of k-means clustering.",
        default=0
    )
    kmeans_seed_2 = Field[int](
        doc="Seed for second round of k-means clustering.",
        default=0
    )

class CoaddInjectTask(BaseInjectTask):
    """Coadd-level class for injecting sources into images."""

    _DefaultName = "coaddInjectTask"
    ConfigClass = CoaddInjectConfig

    def run(self, injection_catalogs, input_exposure, psf, photo_calib, wcs):
        self.log.info("Fitting flux vs. variance in each pixel.")
        self.config.variance_scale = self.get_variance_scale(input_exposure)
        self.log.info("Variance scale factor: %.6f",
                     self.config.variance_scale)

        return super().run(injection_catalogs, input_exposure, psf, photo_calib, wcs)

    def runQuantum(self, butler_quantum_context, input_refs, output_refs):
        inputs = butler_quantum_context.get(input_refs)

        inputs["psf"] = inputs["input_exposure"].getPsf()
        inputs["photo_calib"] = inputs["input_exposure"].getPhotoCalib()
        inputs["wcs"] = inputs["input_exposure"].getWcs()

        input_keys = ["injection_catalogs", "input_exposure", "sky_map", "psf", "photo_calib", "wcs"]
        outputs = self.run(**{key: value for (key, value) in inputs.items() if key in input_keys})
        butler_quantum_context.put(outputs, output_refs)

    def get_variance_scale(self, exposure):
        x = exposure.image.array.flatten()
        y = exposure.variance.array.flatten()

        # Identify bad pixels
        bad_pixels = ~np.isfinite(x) | ~np.isfinite(y)
        # Replace bad pixel values with the image median
        if np.sum(bad_pixels) > 0:
            median_image_value = np.median(x)
            median_variance_value = np.median(y)
            x[bad_pixels] = median_image_value
            y[bad_pixels] = median_variance_value

        # Simple linear regression to establish MSE.
        linear = LinearRegression()
        linear.fit(x.reshape(-1, 1), y)
        linear_mse = mean_squared_error(y, linear.predict(x.reshape(-1,1)))

        # First RANSAC fit
        fit_results = []
        for seed in range(self.config.variance_fit_seed_1,
                          self.config.variance_fit_seed_1 + self.config.n_fits_1):
            ransac = RANSACRegressor(loss='squared_error',
                                     residual_threshold=self.config.threshold_scale_1 * linear_mse,
                                     max_trials=1000,
                                     random_state=seed)
            ransac.fit(x.reshape(-1, 1), y)
            # Remember fit results
            slope = ransac.estimator_.coef_[0]
            fit_results.append((slope, seed))

        # K-means cluster the first round of fits,
        # to find the most stable results.
        kmeans = KMeans(n_clusters=self.config.n_clusters_1,
                        random_state=self.config.kmeans_seed_1,
                        n_init=10)
        kmeans.fit(np.log(np.array([f[0] for f in fit_results if f[0] > 0])).reshape(-1,1))
        label_counts = [np.sum(kmeans.labels_ == idx) for idx in range(self.config.n_clusters_1)]

        # Recall one of the fits, chosen arbitrarily from those which are both
        # stable, according to the first k-means fit, and positive-slope.
        stable_fit_seeds = np.array([f[1] for f in fit_results if f[0] > 0])[
                                 kmeans.labels_ == np.argmax(label_counts)]
        if len(stable_fit_seeds == 0):
            # Throw a warning
            pass
        else:
            seed = stable_fit_seeds[0]
        ransac = RANSACRegressor(loss='squared_error',
                             residual_threshold=self.config.threshold_scale_1 * linear_mse,
                             max_trials=1000,
                             random_state=seed)
        ransac.fit(x.reshape(-1, 1), y)

        # Label the pixels with a "good" variance vs. flux relationship
        # (the inliers), together with the ones that are further from a simple
        # straight line (the outliers).
        inlier_mask_1 = ransac.inlier_mask_
        outlier_mask_1 = ~inlier_mask_1

        # Second RANSAC fit,
        # on just the outliers of the 1st fit.
        fit_results = []
        for seed in range(self.config.variance_fit_seed_2,
                          self.config.variance_fit_seed_2 + self.config.n_fits_2):
            ransac = RANSACRegressor(loss='squared_error',
                                     residual_threshold=self.config.threshold_scale_2 * linear_mse,
                                     max_trials=1000,
                                     random_state=seed)
            ransac.fit(x[outlier_mask_1].reshape(-1, 1), y[outlier_mask_1])
            # Remember fit results
            slope = ransac.estimator_.coef_[0]
            fit_results.append((slope, seed))

        # K-Means cluster the second round of fits,
        # to find the most stable result
        kmeans = KMeans(n_clusters=self.config.n_clusters_2,
                        random_state=self.config.kmeans_seed_2,
                        n_init=10)
        kmeans.fit(np.log(np.array([f[0] for f in fit_results if f[0] > 0])).reshape(-1,1))
        label_counts = [np.sum(kmeans.labels_ == idx) for idx in range(self.config.n_clusters_2)]

        # Recall one of the stable fits
        stable_fit_seeds = np.array([f[1] for f in fit_results if f[0] > 0])[
                                 kmeans.labels_ == np.argmax(label_counts)]
        if len(stable_fit_seeds == 0):
            # Throw a warning
            pass
        else:
            seed = stable_fit_seeds[0]
        ransac = RANSACRegressor(loss='squared_error',
                             residual_threshold=self.config.threshold_scale_2 * linear_mse,
                             max_trials=1000,
                             random_state=seed)
        ransac.fit(x[outlier_mask_1].reshape(-1, 1), y[outlier_mask_1])

        # Pixels with a "good" variance vs. flux relationship:
        # Union of the inliers from the first fit
        # together with the inliers from the second fit.
        x_good = np.concatenate(
            (x[inlier_mask_1], x[outlier_mask_1][ransac.inlier_mask_]),
            axis=None)
        y_good = np.concatenate(
            (y[inlier_mask_1], y[outlier_mask_1][ransac.inlier_mask_]),
            axis=None)

        # Fit all the good pixels with a simple least squares regression.
        linear = LinearRegression()
        linear.fit(x_good.reshape(-1, 1), y_good)

        # Return the slope of the final fit.
        return float(linear.coef_[0])
=======
# This file is part of source_injection.
#
# Developed for the LSST Data Management System.
# This product includes software developed by the LSST Project
# (https://www.lsst.org).
# See the COPYRIGHT file at the top-level directory of this distribution
# for details of code ownership.
#
# This program is free software: you can redistribute it and/or modify
# it under the terms of the GNU General Public License as published by
# the Free Software Foundation, either version 3 of the License, or
# (at your option) any later version.
#
# This program is distributed in the hope that it will be useful,
# but WITHOUT ANY WARRANTY; without even the implied warranty of
# MERCHANTABILITY or FITNESS FOR A PARTICULAR PURPOSE.  See the
# GNU General Public License for more details.
#
# You should have received a copy of the GNU General Public License
# along with this program.  If not, see <https://www.gnu.org/licenses/>.

from __future__ import annotations

__all__ = ["CoaddInjectConnections", "CoaddInjectConfig", "CoaddInjectTask"]

from lsst.pex.config import Field
from lsst.pipe.base.connectionTypes import Input, Output

from .inject_base import BaseInjectConfig, BaseInjectConnections, BaseInjectTask

import numpy as np
from sklearn.linear_model import LinearRegression, RANSACRegressor
from sklearn.cluster import KMeans
from sklearn.metrics import mean_squared_error


class CoaddInjectConnections(
    BaseInjectConnections,
    dimensions=("skymap", "tract", "patch", "band"),
    defaultTemplates={
        "coadd_name": "deep",
    },
):
    """Coadd-level connections for source injection tasks."""

    input_exposure = Input(
        doc="Exposure to inject synthetic sources into.",
        name="{coadd_name}Coadd",
        storageClass="ExposureF",
        dimensions=("skymap", "tract", "patch", "band"),
    )
    output_exposure = Output(
        doc="Injected Exposure.",
        name="{injected_prefix}{coadd_name}Coadd",
        storageClass="ExposureF",
        dimensions=("skymap", "tract", "patch", "band"),
    )
    output_catalog = Output(
        doc="Catalog of injected sources.",
        name="{injected_prefix}{coadd_name}Coadd_catalog",
        storageClass="ArrowAstropy",
        dimensions=("skymap", "tract", "patch", "band"),
    )


class CoaddInjectConfig(  # type: ignore [call-arg]
    BaseInjectConfig,
    pipelineConnections=CoaddInjectConnections,
):
    """Coadd-level configuration for source injection tasks."""

    n_fits_1 = Field[int](
        doc="Perform this many RANSAC fits in the first round, to get a sample "
        "of different slopes based on the different random samples of points used "
        "in the fit.",
        default=20
    )
    n_fits_2 = Field[int](
        doc="Perform this many RANSAC fits in the second round, to get a sample "
        "of different slopes based on the different random samples of points used "
        "in the fit.",
        default=20
    )
    threshold_scale_1 = Field[float](
        doc="An outlier in the first RANSAC fit is farther from the fit line, "
        "in terms of squared error, than this multiple of the initial linear MSE.",
        default=0.1
    )
    threshold_scale_2 = Field[float](
        doc="An outlier in the second RANSAC fit is farther from the fit line, "
        "in terms of squared error, than this multiple of the initial linear MSE.",
        default=0.1
    )
    variance_fit_seed_1 = Field[int](
        doc="Seed for first RANSAC fit of flux vs. variance.",
        default=0
    )
    variance_fit_seed_2 = Field[int](
        doc="Seed for second RANSAC fit of flux vs. variance.",
        default=0
    )
    n_clusters_1 = Field[int](
        doc="K-means cluster the first set of RANSAC fits using this many clusters, "
        "in order to find the most stable slope (biggest cluster).",
        default=4
    )
    n_clusters_2 = Field[int](
        doc="K-means cluster the second set of RANSAC fits using this many clusters, "
        "in order to find the most stable slope (biggest cluster).",
        default=3
    )
    kmeans_seed_1 = Field[int](
        doc="Seed for first round of k-means clustering.",
        default=0
    )
    kmeans_seed_2 = Field[int](
        doc="Seed for second round of k-means clustering.",
        default=0
    )

class CoaddInjectTask(BaseInjectTask):
    """Coadd-level class for injecting sources into images."""

    _DefaultName = "coaddInjectTask"
    ConfigClass = CoaddInjectConfig

    def run(self, injection_catalogs, input_exposure, psf, photo_calib, wcs):
        self.log.info("Fitting flux vs. variance in each pixel.")
        self.config.variance_scale = self.get_variance_scale(input_exposure)
        self.log.info("Variance scale factor: %.6f",
                     self.config.variance_scale)

        return super().run(injection_catalogs, input_exposure, psf, photo_calib, wcs)

    def runQuantum(self, butler_quantum_context, input_refs, output_refs):
        inputs = butler_quantum_context.get(input_refs)

        inputs["psf"] = inputs["input_exposure"].getPsf()
        inputs["photo_calib"] = inputs["input_exposure"].getPhotoCalib()
        inputs["wcs"] = inputs["input_exposure"].getWcs()

        input_keys = ["injection_catalogs", "input_exposure", "sky_map", "psf", "photo_calib", "wcs"]
        outputs = self.run(**{key: value for (key, value) in inputs.items() if key in input_keys})
        butler_quantum_context.put(outputs, output_refs)

    def get_variance_scale(self, exposure):
        x = exposure.image.array.flatten()
        y = exposure.variance.array.flatten()

        # Identify bad pixels
        bad_pixels = ~np.isfinite(x) | ~np.isfinite(y)
        # Replace bad pixel values with the image median
        if np.sum(bad_pixels) > 0:
            median_image_value = np.median(x)
            median_variance_value = np.median(y)
            x[bad_pixels] = median_image_value
            y[bad_pixels] = median_variance_value

        # Simple linear regression to establish MSE.
        linear = LinearRegression()
        linear.fit(x.reshape(-1, 1), y)
        linear_mse = mean_squared_error(y, linear.predict(x.reshape(-1,1)))

        # First RANSAC fit
        fit_results = []
        for seed in range(self.config.variance_fit_seed_1,
                          self.config.variance_fit_seed_1 + self.config.n_fits_1):
            ransac = RANSACRegressor(loss='squared_error',
                                     residual_threshold=self.config.threshold_scale_1 * linear_mse,
                                     max_trials=1000,
                                     random_state=seed)
            ransac.fit(x.reshape(-1, 1), y)
            # Remember fit results
            slope = ransac.estimator_.coef_[0]
            fit_results.append((slope, seed))

        # K-means cluster the first round of fits,
        # to find the most stable results.
        kmeans = KMeans(n_clusters=self.config.n_clusters_1,
                        random_state=self.config.kmeans_seed_1,
                        n_init=10)
        kmeans.fit(np.log(np.array([f[0] for f in fit_results if f[0] > 0])).reshape(-1,1))
        label_counts = [np.sum(kmeans.labels_ == idx) for idx in range(self.config.n_clusters_1)]

        # Recall one of the fits, chosen arbitrarily from those which are both
        # stable, according to the first k-means fit, and positive-slope.
        stable_fit_seeds = np.array([f[1] for f in fit_results if f[0] > 0])[
                                 kmeans.labels_ == np.argmax(label_counts)]
        if len(stable_fit_seeds == 0):
            # Throw a warning
            pass
        else:
            seed = stable_fit_seeds[0]
        ransac = RANSACRegressor(loss='squared_error',
                             residual_threshold=self.config.threshold_scale_1 * linear_mse,
                             max_trials=1000,
                             random_state=seed)
        ransac.fit(x.reshape(-1, 1), y)

        # Label the pixels with a "good" variance vs. flux relationship
        # (the inliers), together with the ones that are further from a simple
        # straight line (the outliers).
        inlier_mask_1 = ransac.inlier_mask_
        outlier_mask_1 = ~inlier_mask_1

        # Second RANSAC fit,
        # on just the outliers of the 1st fit.
        fit_results = []
        for seed in range(self.config.variance_fit_seed_2,
                          self.config.variance_fit_seed_2 + self.config.n_fits_2):
            ransac = RANSACRegressor(loss='squared_error',
                                     residual_threshold=self.config.threshold_scale_2 * linear_mse,
                                     max_trials=1000,
                                     random_state=seed)
            ransac.fit(x[outlier_mask_1].reshape(-1, 1), y[outlier_mask_1])
            # Remember fit results
            slope = ransac.estimator_.coef_[0]
            fit_results.append((slope, seed))

        # K-Means cluster the second round of fits,
        # to find the most stable result
        kmeans = KMeans(n_clusters=self.config.n_clusters_2,
                        random_state=self.config.kmeans_seed_2,
                        n_init=10)
        kmeans.fit(np.log(np.array([f[0] for f in fit_results if f[0] > 0])).reshape(-1,1))
        label_counts = [np.sum(kmeans.labels_ == idx) for idx in range(self.config.n_clusters_2)]

        # Recall one of the stable fits
        stable_fit_seeds = np.array([f[1] for f in fit_results if f[0] > 0])[
                                 kmeans.labels_ == np.argmax(label_counts)]
        if len(stable_fit_seeds == 0):
            # Throw a warning
            pass
        else:
            seed = stable_fit_seeds[0]
        ransac = RANSACRegressor(loss='squared_error',
                             residual_threshold=self.config.threshold_scale_2 * linear_mse,
                             max_trials=1000,
                             random_state=seed)
        ransac.fit(x[outlier_mask_1].reshape(-1, 1), y[outlier_mask_1])

        # Pixels with a "good" variance vs. flux relationship:
        # Union of the inliers from the first fit
        # together with the inliers from the second fit.
        x_good = np.concatenate(
            (x[inlier_mask_1], x[outlier_mask_1][ransac.inlier_mask_]),
            axis=None)
        y_good = np.concatenate(
            (y[inlier_mask_1], y[outlier_mask_1][ransac.inlier_mask_]),
            axis=None)

        # Fit all the good pixels with a simple least squares regression.
        linear = LinearRegression()
        linear.fit(x_good.reshape(-1, 1), y_good)

        # Return the slope of the final fit.
        return float(linear.coef_[0])
>>>>>>> 3b197298
<|MERGE_RESOLUTION|>--- conflicted
+++ resolved
@@ -1,4 +1,3 @@
-<<<<<<< HEAD
 # This file is part of source_injection.
 #
 # Developed for the LSST Data Management System.
@@ -24,15 +23,14 @@
 
 __all__ = ["CoaddInjectConnections", "CoaddInjectConfig", "CoaddInjectTask"]
 
+import numpy as np
 from lsst.pex.config import Field
 from lsst.pipe.base.connectionTypes import Input, Output
+from sklearn.cluster import KMeans
+from sklearn.linear_model import LinearRegression, RANSACRegressor
+from sklearn.metrics import mean_squared_error
 
 from .inject_base import BaseInjectConfig, BaseInjectConnections, BaseInjectTask
-
-import numpy as np
-from sklearn.linear_model import LinearRegression, RANSACRegressor
-from sklearn.cluster import KMeans
-from sklearn.metrics import mean_squared_error
 
 
 class CoaddInjectConnections(
@@ -119,6 +117,7 @@
         default=0
     )
 
+
 class CoaddInjectTask(BaseInjectTask):
     """Coadd-level class for injecting sources into images."""
 
@@ -129,7 +128,7 @@
         self.log.info("Fitting flux vs. variance in each pixel.")
         self.config.variance_scale = self.get_variance_scale(input_exposure)
         self.log.info("Variance scale factor: %.6f",
-                     self.config.variance_scale)
+                      self.config.variance_scale)
 
         return super().run(injection_catalogs, input_exposure, psf, photo_calib, wcs)
 
@@ -160,7 +159,7 @@
         # Simple linear regression to establish MSE.
         linear = LinearRegression()
         linear.fit(x.reshape(-1, 1), y)
-        linear_mse = mean_squared_error(y, linear.predict(x.reshape(-1,1)))
+        linear_mse = mean_squared_error(y, linear.predict(x.reshape(-1, 1)))
 
         # First RANSAC fit
         fit_results = []
@@ -180,22 +179,22 @@
         kmeans = KMeans(n_clusters=self.config.n_clusters_1,
                         random_state=self.config.kmeans_seed_1,
                         n_init=10)
-        kmeans.fit(np.log(np.array([f[0] for f in fit_results if f[0] > 0])).reshape(-1,1))
+        kmeans.fit(np.log(np.array([f[0] for f in fit_results if f[0] > 0])).reshape(-1, 1))
         label_counts = [np.sum(kmeans.labels_ == idx) for idx in range(self.config.n_clusters_1)]
 
         # Recall one of the fits, chosen arbitrarily from those which are both
         # stable, according to the first k-means fit, and positive-slope.
         stable_fit_seeds = np.array([f[1] for f in fit_results if f[0] > 0])[
-                                 kmeans.labels_ == np.argmax(label_counts)]
+            kmeans.labels_ == np.argmax(label_counts)]
         if len(stable_fit_seeds == 0):
             # Throw a warning
             pass
         else:
             seed = stable_fit_seeds[0]
         ransac = RANSACRegressor(loss='squared_error',
-                             residual_threshold=self.config.threshold_scale_1 * linear_mse,
-                             max_trials=1000,
-                             random_state=seed)
+                                 residual_threshold=self.config.threshold_scale_1 * linear_mse,
+                                 max_trials=1000,
+                                 random_state=seed)
         ransac.fit(x.reshape(-1, 1), y)
 
         # Label the pixels with a "good" variance vs. flux relationship
@@ -223,295 +222,34 @@
         kmeans = KMeans(n_clusters=self.config.n_clusters_2,
                         random_state=self.config.kmeans_seed_2,
                         n_init=10)
-        kmeans.fit(np.log(np.array([f[0] for f in fit_results if f[0] > 0])).reshape(-1,1))
+        kmeans.fit(np.log(np.array([f[0] for f in fit_results if f[0] > 0])).reshape(-1, 1))
         label_counts = [np.sum(kmeans.labels_ == idx) for idx in range(self.config.n_clusters_2)]
 
         # Recall one of the stable fits
         stable_fit_seeds = np.array([f[1] for f in fit_results if f[0] > 0])[
-                                 kmeans.labels_ == np.argmax(label_counts)]
+            kmeans.labels_ == np.argmax(label_counts)]
         if len(stable_fit_seeds == 0):
             # Throw a warning
             pass
         else:
             seed = stable_fit_seeds[0]
         ransac = RANSACRegressor(loss='squared_error',
-                             residual_threshold=self.config.threshold_scale_2 * linear_mse,
-                             max_trials=1000,
-                             random_state=seed)
+                                 residual_threshold=self.config.threshold_scale_2 * linear_mse,
+                                 max_trials=1000,
+                                 random_state=seed)
         ransac.fit(x[outlier_mask_1].reshape(-1, 1), y[outlier_mask_1])
 
         # Pixels with a "good" variance vs. flux relationship:
         # Union of the inliers from the first fit
         # together with the inliers from the second fit.
         x_good = np.concatenate(
-            (x[inlier_mask_1], x[outlier_mask_1][ransac.inlier_mask_]),
-            axis=None)
+            (x[inlier_mask_1], x[outlier_mask_1][ransac.inlier_mask_]), axis=None)
         y_good = np.concatenate(
-            (y[inlier_mask_1], y[outlier_mask_1][ransac.inlier_mask_]),
-            axis=None)
+            (y[inlier_mask_1], y[outlier_mask_1][ransac.inlier_mask_]), axis=None)
 
         # Fit all the good pixels with a simple least squares regression.
         linear = LinearRegression()
         linear.fit(x_good.reshape(-1, 1), y_good)
 
         # Return the slope of the final fit.
-        return float(linear.coef_[0])
-=======
-# This file is part of source_injection.
-#
-# Developed for the LSST Data Management System.
-# This product includes software developed by the LSST Project
-# (https://www.lsst.org).
-# See the COPYRIGHT file at the top-level directory of this distribution
-# for details of code ownership.
-#
-# This program is free software: you can redistribute it and/or modify
-# it under the terms of the GNU General Public License as published by
-# the Free Software Foundation, either version 3 of the License, or
-# (at your option) any later version.
-#
-# This program is distributed in the hope that it will be useful,
-# but WITHOUT ANY WARRANTY; without even the implied warranty of
-# MERCHANTABILITY or FITNESS FOR A PARTICULAR PURPOSE.  See the
-# GNU General Public License for more details.
-#
-# You should have received a copy of the GNU General Public License
-# along with this program.  If not, see <https://www.gnu.org/licenses/>.
-
-from __future__ import annotations
-
-__all__ = ["CoaddInjectConnections", "CoaddInjectConfig", "CoaddInjectTask"]
-
-from lsst.pex.config import Field
-from lsst.pipe.base.connectionTypes import Input, Output
-
-from .inject_base import BaseInjectConfig, BaseInjectConnections, BaseInjectTask
-
-import numpy as np
-from sklearn.linear_model import LinearRegression, RANSACRegressor
-from sklearn.cluster import KMeans
-from sklearn.metrics import mean_squared_error
-
-
-class CoaddInjectConnections(
-    BaseInjectConnections,
-    dimensions=("skymap", "tract", "patch", "band"),
-    defaultTemplates={
-        "coadd_name": "deep",
-    },
-):
-    """Coadd-level connections for source injection tasks."""
-
-    input_exposure = Input(
-        doc="Exposure to inject synthetic sources into.",
-        name="{coadd_name}Coadd",
-        storageClass="ExposureF",
-        dimensions=("skymap", "tract", "patch", "band"),
-    )
-    output_exposure = Output(
-        doc="Injected Exposure.",
-        name="{injected_prefix}{coadd_name}Coadd",
-        storageClass="ExposureF",
-        dimensions=("skymap", "tract", "patch", "band"),
-    )
-    output_catalog = Output(
-        doc="Catalog of injected sources.",
-        name="{injected_prefix}{coadd_name}Coadd_catalog",
-        storageClass="ArrowAstropy",
-        dimensions=("skymap", "tract", "patch", "band"),
-    )
-
-
-class CoaddInjectConfig(  # type: ignore [call-arg]
-    BaseInjectConfig,
-    pipelineConnections=CoaddInjectConnections,
-):
-    """Coadd-level configuration for source injection tasks."""
-
-    n_fits_1 = Field[int](
-        doc="Perform this many RANSAC fits in the first round, to get a sample "
-        "of different slopes based on the different random samples of points used "
-        "in the fit.",
-        default=20
-    )
-    n_fits_2 = Field[int](
-        doc="Perform this many RANSAC fits in the second round, to get a sample "
-        "of different slopes based on the different random samples of points used "
-        "in the fit.",
-        default=20
-    )
-    threshold_scale_1 = Field[float](
-        doc="An outlier in the first RANSAC fit is farther from the fit line, "
-        "in terms of squared error, than this multiple of the initial linear MSE.",
-        default=0.1
-    )
-    threshold_scale_2 = Field[float](
-        doc="An outlier in the second RANSAC fit is farther from the fit line, "
-        "in terms of squared error, than this multiple of the initial linear MSE.",
-        default=0.1
-    )
-    variance_fit_seed_1 = Field[int](
-        doc="Seed for first RANSAC fit of flux vs. variance.",
-        default=0
-    )
-    variance_fit_seed_2 = Field[int](
-        doc="Seed for second RANSAC fit of flux vs. variance.",
-        default=0
-    )
-    n_clusters_1 = Field[int](
-        doc="K-means cluster the first set of RANSAC fits using this many clusters, "
-        "in order to find the most stable slope (biggest cluster).",
-        default=4
-    )
-    n_clusters_2 = Field[int](
-        doc="K-means cluster the second set of RANSAC fits using this many clusters, "
-        "in order to find the most stable slope (biggest cluster).",
-        default=3
-    )
-    kmeans_seed_1 = Field[int](
-        doc="Seed for first round of k-means clustering.",
-        default=0
-    )
-    kmeans_seed_2 = Field[int](
-        doc="Seed for second round of k-means clustering.",
-        default=0
-    )
-
-class CoaddInjectTask(BaseInjectTask):
-    """Coadd-level class for injecting sources into images."""
-
-    _DefaultName = "coaddInjectTask"
-    ConfigClass = CoaddInjectConfig
-
-    def run(self, injection_catalogs, input_exposure, psf, photo_calib, wcs):
-        self.log.info("Fitting flux vs. variance in each pixel.")
-        self.config.variance_scale = self.get_variance_scale(input_exposure)
-        self.log.info("Variance scale factor: %.6f",
-                     self.config.variance_scale)
-
-        return super().run(injection_catalogs, input_exposure, psf, photo_calib, wcs)
-
-    def runQuantum(self, butler_quantum_context, input_refs, output_refs):
-        inputs = butler_quantum_context.get(input_refs)
-
-        inputs["psf"] = inputs["input_exposure"].getPsf()
-        inputs["photo_calib"] = inputs["input_exposure"].getPhotoCalib()
-        inputs["wcs"] = inputs["input_exposure"].getWcs()
-
-        input_keys = ["injection_catalogs", "input_exposure", "sky_map", "psf", "photo_calib", "wcs"]
-        outputs = self.run(**{key: value for (key, value) in inputs.items() if key in input_keys})
-        butler_quantum_context.put(outputs, output_refs)
-
-    def get_variance_scale(self, exposure):
-        x = exposure.image.array.flatten()
-        y = exposure.variance.array.flatten()
-
-        # Identify bad pixels
-        bad_pixels = ~np.isfinite(x) | ~np.isfinite(y)
-        # Replace bad pixel values with the image median
-        if np.sum(bad_pixels) > 0:
-            median_image_value = np.median(x)
-            median_variance_value = np.median(y)
-            x[bad_pixels] = median_image_value
-            y[bad_pixels] = median_variance_value
-
-        # Simple linear regression to establish MSE.
-        linear = LinearRegression()
-        linear.fit(x.reshape(-1, 1), y)
-        linear_mse = mean_squared_error(y, linear.predict(x.reshape(-1,1)))
-
-        # First RANSAC fit
-        fit_results = []
-        for seed in range(self.config.variance_fit_seed_1,
-                          self.config.variance_fit_seed_1 + self.config.n_fits_1):
-            ransac = RANSACRegressor(loss='squared_error',
-                                     residual_threshold=self.config.threshold_scale_1 * linear_mse,
-                                     max_trials=1000,
-                                     random_state=seed)
-            ransac.fit(x.reshape(-1, 1), y)
-            # Remember fit results
-            slope = ransac.estimator_.coef_[0]
-            fit_results.append((slope, seed))
-
-        # K-means cluster the first round of fits,
-        # to find the most stable results.
-        kmeans = KMeans(n_clusters=self.config.n_clusters_1,
-                        random_state=self.config.kmeans_seed_1,
-                        n_init=10)
-        kmeans.fit(np.log(np.array([f[0] for f in fit_results if f[0] > 0])).reshape(-1,1))
-        label_counts = [np.sum(kmeans.labels_ == idx) for idx in range(self.config.n_clusters_1)]
-
-        # Recall one of the fits, chosen arbitrarily from those which are both
-        # stable, according to the first k-means fit, and positive-slope.
-        stable_fit_seeds = np.array([f[1] for f in fit_results if f[0] > 0])[
-                                 kmeans.labels_ == np.argmax(label_counts)]
-        if len(stable_fit_seeds == 0):
-            # Throw a warning
-            pass
-        else:
-            seed = stable_fit_seeds[0]
-        ransac = RANSACRegressor(loss='squared_error',
-                             residual_threshold=self.config.threshold_scale_1 * linear_mse,
-                             max_trials=1000,
-                             random_state=seed)
-        ransac.fit(x.reshape(-1, 1), y)
-
-        # Label the pixels with a "good" variance vs. flux relationship
-        # (the inliers), together with the ones that are further from a simple
-        # straight line (the outliers).
-        inlier_mask_1 = ransac.inlier_mask_
-        outlier_mask_1 = ~inlier_mask_1
-
-        # Second RANSAC fit,
-        # on just the outliers of the 1st fit.
-        fit_results = []
-        for seed in range(self.config.variance_fit_seed_2,
-                          self.config.variance_fit_seed_2 + self.config.n_fits_2):
-            ransac = RANSACRegressor(loss='squared_error',
-                                     residual_threshold=self.config.threshold_scale_2 * linear_mse,
-                                     max_trials=1000,
-                                     random_state=seed)
-            ransac.fit(x[outlier_mask_1].reshape(-1, 1), y[outlier_mask_1])
-            # Remember fit results
-            slope = ransac.estimator_.coef_[0]
-            fit_results.append((slope, seed))
-
-        # K-Means cluster the second round of fits,
-        # to find the most stable result
-        kmeans = KMeans(n_clusters=self.config.n_clusters_2,
-                        random_state=self.config.kmeans_seed_2,
-                        n_init=10)
-        kmeans.fit(np.log(np.array([f[0] for f in fit_results if f[0] > 0])).reshape(-1,1))
-        label_counts = [np.sum(kmeans.labels_ == idx) for idx in range(self.config.n_clusters_2)]
-
-        # Recall one of the stable fits
-        stable_fit_seeds = np.array([f[1] for f in fit_results if f[0] > 0])[
-                                 kmeans.labels_ == np.argmax(label_counts)]
-        if len(stable_fit_seeds == 0):
-            # Throw a warning
-            pass
-        else:
-            seed = stable_fit_seeds[0]
-        ransac = RANSACRegressor(loss='squared_error',
-                             residual_threshold=self.config.threshold_scale_2 * linear_mse,
-                             max_trials=1000,
-                             random_state=seed)
-        ransac.fit(x[outlier_mask_1].reshape(-1, 1), y[outlier_mask_1])
-
-        # Pixels with a "good" variance vs. flux relationship:
-        # Union of the inliers from the first fit
-        # together with the inliers from the second fit.
-        x_good = np.concatenate(
-            (x[inlier_mask_1], x[outlier_mask_1][ransac.inlier_mask_]),
-            axis=None)
-        y_good = np.concatenate(
-            (y[inlier_mask_1], y[outlier_mask_1][ransac.inlier_mask_]),
-            axis=None)
-
-        # Fit all the good pixels with a simple least squares regression.
-        linear = LinearRegression()
-        linear.fit(x_good.reshape(-1, 1), y_good)
-
-        # Return the slope of the final fit.
-        return float(linear.coef_[0])
->>>>>>> 3b197298
+        return float(linear.coef_[0])